from .utils import (
    get_cache_dir,
    delete_cache,
    get_boundaries,
    get_spatial_element,
    to_intrinsic,
    get_spatial_image,
    get_intensities,
    add_spatial_element,
    get_transcripts_patches_dirs,
    get_feature_key,
    delete_transcripts_patches_dirs,
    set_sopa_attrs,
<<<<<<< HEAD
    set_boundaries_attrs,
=======
    ensure_2d_transformation,
>>>>>>> 82cfff83
)
from .annotation import preprocess_fluo, higher_z_score, tangram_annotate
from .image import (
    get_channel_names,
    validated_channel_names,
    scale_dtype,
    ensure_string_channel_names,
    is_valid_c_coords,
    assert_is_integer_dtype,
    resize_numpy,
)<|MERGE_RESOLUTION|>--- conflicted
+++ resolved
@@ -11,11 +11,8 @@
     get_feature_key,
     delete_transcripts_patches_dirs,
     set_sopa_attrs,
-<<<<<<< HEAD
     set_boundaries_attrs,
-=======
     ensure_2d_transformation,
->>>>>>> 82cfff83
 )
 from .annotation import preprocess_fluo, higher_z_score, tangram_annotate
 from .image import (
