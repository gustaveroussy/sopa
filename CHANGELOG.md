## [2.1.3] - xxxx-xx-xx

<<<<<<< HEAD
### Added
- Add support for the new proseg version `>=3.0.0`

### Fixed
- Avoid loosing prior cell `0` in prior assignment when `unassigned_value != 0`
=======
### Fixed
- Overwrite the `scale` parameter when running baysor and providing both `config` and `scale` parameter (#294)
>>>>>>> 964d8e2e

## [2.1.2] - 2025-08-16

### Added
- Sopa is now also available on 🍏 `nf-core` (still in dev mode) - see [this repo](https://github.com/nf-core/sopa) and the corresponding [usage guide](https://nf-co.re/sopa/usage)
- Added a `sopa:latest-tangram` Docker image for cell-type annotation
- Log a warning in case an annotation level group has multiple parents when running Tangram with multi-level.
- Docs clarifications, e.g., how to use `dataset_id` for Visium HD data, and others improvements.
- Store the cell to bins mapping in `adata.obsm["bins_assignments"]` during bins aggregation (#291)

### Changed
- Minor Snakemake files simplification (e.g., no need to provide the gene column name anymore)

### Fixed
- Preserve cell ids when converting to the explorer. Better interchangeability after filtering cells.
- `sopa --version` faster and returns no warning (prevent it from importing sopa)
- Preserve Xenium region_name and morphology_focus/mip files (via a symlink at the file level) when using `sopa.io.explorer.write`
- Remove warning in `sopa.io.explorer.write` when `mode="+it"` and used before running Sopa (typically, when running the Snakemake or Nextflow pipeline)

## [2.1.1] - 2025-07-16

### Added
- Log a warning in `sopa.io.visium_hd` if the fullres image is too small (potentially a user error)
- Added a `allow_holes` argument to `sopa.segmentation.tissue` to decide whether to keep holes or not
- `correction` argument in `sopa.spatial.mean_distance` to account for the bias related to group proportions (experimental)
- The Docker CI now also pushes the images with the `latest` tag

### Changed
- CosMx reader: use `flip_image=False` by default (#231)

### Fixed
- `_smoothen_cell` returns an empty polygon if the cell can't be smoothened (#279)
- Remove NaN genes before transcript-based segmentation (#283)
- Broken link in the docs @ChristopherBottomsOMRF (#284)
- Added again the command `ps` to all Docker images for Nextflow

## [2.1.0] - 2025-06-27

### Added
- Add `no_overlap` argument in `sopa.aggregate` to avoid cells from overlapping when aggregating the channels/bins
- Map each VisiumHD bin to one unique cell using PCA proximity (see `no_overlap` argument)
- Better documentation for `sopa.io.visium_hd` and a warning if the full res image is not loaded (#254)
- Support `CONCH` for H&E patches inference.
- Support `cellpose>=4.0.0` @lguerard (#252, #264)

### Changed
- Use the `global` coordinate system by default in the remaining readers that were still using the `pixels` coordinate system
- Default to `prior_shapes_key: auto` in all Snakemake config - it will automatically find the right key based on the technology
- To use cellpose with GPU, `gpu=True` must be passed directly as an arg/kwarg instead of inside `cellpose_eval_kwargs`, or via `--gpu` for the CLI, or via adding `gpu: true` to the Snakemake config (under the cellpose section).
- (Internal) use `disk` from `skimage` for opening/closing in `sopa.segmentation.tissue`
- (Internal) refactor `Patches2D` to make it faster when the ROI is complex with 100,000+ shapes

### Fixed
- Fixed report (transcript section) when `adata.X` is not sparse + add spatial count distribution
- Support `x/y_global_mm` for transcripts in the CosMx reader (#274)

### Removed
- Removed the `open-cv` dependency (#239)
- Removed all deprecated functions that were announced to be removed in this version

## [2.0.7] - 2025-05-19

### Added
- `sopa.patches.compute_embeddings` returns `key_added` for conveniency
- Added `sopa.io.bioio` generic reader

### Fixed
- Pin `cellpose<4.0.0` (#252)
- Using bounding boxes center instead of the shape centroids for patches location in `adata.obsm` after using `sopa.patches.compute_embeddings`
- Force sopa version in Docker images CI @Clemsazert (#251)
- CosmX reader fix when only 4 channels are used instead of 5 @professor-sagittarius (#258)

## [2.0.6] - 2025-04-24

### Added
- New Resolve Bioscience reader `sopa.io.molecular_cartography` (#240)
- Adding `roi_key` argument in `sopa.patches.compute_embeddings` to filter the patches by any shapes element (not just the segmented tissue). For instance, keep only the patches behind the cells.
- [Docker images](https://hub.docker.com/r/quentinblampey/sopa) auto build on tag release (#242) @Clemsazert

### Fixed
- When installing the `stardist` extra, force `numpy<2.0.0` (#245)

## [2.0.5] - 2025-04-24

Yanked release (missing dask distributed, cannot install)

## [2.0.4] - 2025-04-08

### Added
- Add `prior_shapes_key="auto"` to automatically detect the prior proprietary segmentation when making transcript patches
- Direct stardist CLI/snakemake support (not just via `generic-staining`)
- Added a snakemake config for Visium HD data (with stardist segmentation)
- Proseg support for Snakemake
- CLI command `sopa --version` to show the version of Sopa

### Fixed
- Fix CosMX reader issues related to the channel names, FOV names, and image flipping (#180, #227, #231)
- Fix `expand_radius_ratio=None` usage for bins aggregation (#226)
- Stardist: use `clip=True` when normalizing images to avoid `-1e20` values

### Changed
- Snakemake pipeline refactoring to better support the increasing number of segmentation tools
- Tangram now has to be installed via `pip install tangram-sc` rather than via the sopa extra

## [2.0.3] - 2025-03-13

### Added
- Experimental support of [proseg](https://github.com/dcjones/proseg) @lguerard (#223) - tutorial coming soon
- Use symlink to Xenium output morphology/transcripts files to avoid duplicating data (#221)
- Run `module load baysor` in Snakemake pipeline if the module is available.

### Fixed
- Use `sdata.path.resolve()` to compute the cache dir (more robust to execution path change)

### Changed
- Using `density_prior = "uniform"` by default for Tangram (#174)
- [`spatialdata_plot`](https://spatialdata.scverse.org/projects/plot/en/latest/index.html) is now a default dependency of Sopa
- Use `prob_thresh=0.2` and `nms_thresh=0.6` by default in `stardist`
- During segmentation, pixels outside of the ROI / tissue use the mean channels value instead of 0 (#222)

## [2.0.2] - 2025-02-21

### Added
- Added H-optimus-0 model for H&E patches embeddings @stergioc (#208)
- Can provide `qv_threshold` argument to the Xenium reader to filter low quality transcripts @callum-jpg (#210)

### Changed
- Storing patches embeddings as an `AnnData` object instead of images (#212) (see [updated tuto](https://gustaveroussy.github.io/sopa/tutorials/he/))

### Fixed
- Right sorting scales for WSI reader with openslide backend @stergioc (#209)
- When a polygon cannot be simplified (for the Xenium Explorer), convert it to a circle (#206)
- `sopa explorer write`: use correct default argument for `table_key` in the CLI (#211)
- Fix Baysor usage on Windows (#185)
- Fix tight patches returning a different number of patches (#214)

## [2.0.1] - 2025-02-10

### Fixed
- Safer check dataframe series is of integer dtype (#179)
- Ensure `feature_key` is converted correctly to a string (#185)
- Fixed the WSI readers @stergioc (#192)
- Fixed `points_key` usage in `sopa.aggregate` (#194)

### Added
- Aggregation and segmentation now exclude non-interesting gene names (e.g., "blank", "unassigned", ...) (#144)
- Can filter low-quality transcript for transcript-based segmentation (#79)
- Possibility to choose the table name for the report (#183)
- Possibility to choose the table name for `sopa.io.explorer.write` (#183)
- Can set all `spatialdata_io.xenium` arguments in `sopa.io.xenium`
- CLI for stardist @jeffquinn-msk (#189)
- Baysor logs if running on one patch, and return the right error code in CLI @jeffquinn-msk (#199)
- Baysor parallelization per patch @Marius1311 (#203)

### Changed
- `sopa.io.write_report` is copying the adata to avoid modifying it (#196)

## [2.0.0] - 2025-01-20

This version introduces many new API features but also some breaking changes; check [our migration guide](https://github.com/gustaveroussy/sopa/discussions/138) to smoothly update your code base.

### Added
- Full Visium HD support (including, notably, bins aggregation)
- Dask parallelization backend for faster segmentation (useful for API users). This can be done via `sopa.settings.parallelization_backend = 'dask'`. More details in the FAQ.
- Support for one-line segmentation, e.g. `sopa.segmentation.cellpose(sdata, ...)` or `sopa.segmentation.baysor(sdata, ...)`. This will implicitly use the selected parallelization backend.
- Spatial elements keys are saved in `sdata.attrs` so that Sopa knows automatically which element should be used in which function. It is still possible to precise `image_key` / `points_key` / `shapes_key` if needed. More details in the FAQ.
- Allows changing the auto-save settings (i.e. decide if spatial elements are saved on-disk automatically or not). This can be done via `sopa.settings.auto_save_on_disk = False`.
- Can recover a failed/stopped segmentation when using the API (and also `force` a segmentation, for Baysor)
- Better cache handling (invisible to API users)
- New tissue segmentation for non-H&E data (`sopa.segmentation.tissue`)
- Full support for `baysor>=0.7.0`
- Added `Stardist` segmentation (mainly used for H&E data)
- Added support for Python 3.12

### Changes
- The `sopa.io.uniform` dataset is now deprecated (use `sopa.io.toy_dataset` instead)
- API: The image patches are now called `sdata["image_patches"]` instead of `sdata["sopa_patches"]`

### Breaking changes
- Drop support for Python 3.9
- API: `sopa.segmentation.Patches2D` is deprecated. Instead, use the functions `sopa.make_image_patches` or `sopa.make_transcript_patches`
- API: Use `sopa.overlay_segmentation` instead of `sopa.segmentation.overlay_segmentation`
- API: The `Aggregator` class has been replaced by a simple function wrapper: `sopa.aggregate`
- API: The annotations methods are moved to the utils. For instance, use `sopa.utils.higher_z_score` instead of `sopa.annotation.higher_z_score`
- CLI: `sopa read` has been renamed `sopa convert` to avoid confusion.
- CLI: during segmentation, use `--cache-dir-name` instead of `--patch-dir`
- Drop support for Python 3.9

### Fixes
- Snakemake path issue on Windows (#64)
- Issues related to incompatible versions of Baysor


## [1.1.6] - 2024-11-29

### Fix
- Support `baysor>=0.7.0` (#125, @lguerard).
  - NB: For Snakemake, please remove the `new_component_*` arguments from the Baysor config.
- Use `DataTree` from `xarray` - use new spatialdata version (#159)

## [1.1.5] - 2024-09-17

### Fix
- Accept `object` dtype for channel names (#114)

### Changed
- Update MACSima reader to read the channel names of the latest file format

## [1.1.4] - 2024-08-21

### Hotfix
- Fixed Baysor issue on MERSCOPE data with the Vizgen prior
- Fix patch-maker issue due to new API temporary implementation


## [1.1.3] - 2024-08-18

### Fix
- Fixed aggregation issue when gene names are `NaN` or `None` (#101)
- Fix Xenium reader for old Xenium data format (#105)

### Added
- Support multipolygons in ROI rasterization
- Added bins aggregation
- Added Visium HD reader (tutorial coming soon)

### Changed
- Import submodules in init (segmentation, io, utils)
- API simplification in progress (new API + tutorial coming soon)

## [1.1.2] - 2024-07-24

### Fix
- Convert intensities values in integer for the `ome_tif` and `aicsimageio` readers
- Fix cellpose `pretrained_model` weights unused (@pakiessling, #90)
- Prevent spillover during image preprocessing before segmentation (@pakiessling, #90)

### Added
- Blur and CLAHE can be disabled by setting the parameter to 0 (@pakiessling, #90)
- Added an optional parameter clahe_kernel_size for skimage.exposure.equalize_adapthist (@pakiessling, #90)
- Check that the image has an integer dtype before segmentation (better error log #92)

## [1.1.1] - 2024-07-05

### Added
- Support Xenium multimodal segmentation as a prior for Baysor (#80)
- For snakemake, you can set a `BAYSOR_EXECUTABLE_PATH` environment variable to indicate the path of the Baysor executable
- Added [ComSeg](https://github.com/fish-quant/ComSeg) segmentation by @tdefa (#76)

### Fix
- Fix Xenium reader issue for recent machine versions (#80)
- Fix type issue (`DataTree` and `DataArray`) related to `spatialdata>=0.2.0` (#85)
- Fix `sjoin` issue related to `geopandas>=1.0.0`

### Changed
- Fully depends on `spatialdata-io` for the MERSCOPE and the Xenium reader
- Use `DataArray` and `DataTree` typing instead of (Multiscale)SpatialImage (as in `spatialdata>=0.2.0`)

## [1.1.0] - 2024-06-11

First post-publication release

### Changed
- Using `rioxarray` as a default backend for MERSCOPE data if installed
- Lower RAM usage for channels aggregation
- Transcript-segmentation API more general (not Baysor-specific)

### Fixed
- Encoding issue while writing the report (#64)

## [1.0.14] - 2024-04-25

### Changed
- Renamed `embed_wsi_patches` to `infer_wsi_patches`
- `infer_wsi_patches` now accepts also callables
- Improves tile gathering speed and decreases overall computation of tile-wise inference

## [1.0.13] - 2024-04-22

### Changed
- Xenium reader now adds channel names, and support more recent versions (#68)
- Renamed `sopa.embedding` into `sopa.patches`, and moved internal files
- Don't recompute `to_multiscale` if the right scales are already used for Xenium Explorer image writing

### Added
- New tutorial on Xenium Explorer interoperability

## [1.0.12] - 2024-05-17

### Fix
- Fix polygon selection when no channel is provided
- Fix CosMX reader for proteins
- Fix FOV column issue for CosMX data (#65)

### Added
- Check the columns of CosMX data to see if the correct export module was used

### Changed
- Ensure categorical variables are used for patches clustering

## [1.0.11] - 2024-04-26

### Added
- Can overlay a custom segmentation (merge boundaries)
- Xenium Explorer selection(s) can be added as shapes in a SpatialData object
- Optionnal OpenSlide backend for WSI data
- New `sopa.io.aicsimageio` reader for special formats (#58)

### Changed
- Rename `Aggregator.update_table` to `Aggregator.compute_table`

## [1.0.10] - 2024-04-08

### Added
- CosMX reader with image stitching (experimental)

### Changed
- Default `min_transcripts` set in snakemake configs
- Minimum number of transcripts per patch set to 4000 (#41)
- Config files refactoring (configs added or renamed)
- Readers refactoring
- Section with error during report are not displayed (instead of throwing an error)

## [1.0.9] - 2024-04-03

### Added:
- Support multiple tables

### Fixed
- Spatial elements not saved when data is not backed

## [1.0.8] - 2024-04-02

Hotfix: resolve issues related to `spatialdata>=1.0.0`

## [1.0.7] - 2024-03-29

### Changed
- Improvements in the CLI and API tutorials
- Sequential segmentation now requires `patchify` to be run independently
- Dependency `spatialdata>=0.1.1`

### Added
- Kwargs can be provided to Cellpose model init

### Fixed
- `set_transformation` issue for image alignment
- Import issue #37 #39

## [1.0.6] - 2024-03-13

### Added
- Spatial join between shapes (`from sdata.spatial import sjoin`)
- H&E tutorial (basic usage)
- New backend for the MERSCOPE reader (requires `rioxarray`, currently experimental, should use less RAM)

### Changed
- Using `MultiscaleSpatialImage` by default for multiplex imaging technologies

### Fixed
- Issue in report creation when channel names are integers

## [1.0.5] - 2024-03-01

### Changed
- Faster image writing for the Xenium Explorer (about x5 speedup)
- Cellpose default model set to `"cyto3"` (new cellpose version)
- Cell GeoDataFrame index consistent with `obs_names`

### Added
- Support for python 3.9 to 3.11 (we still recommend `python==3.10`)
- Support WSI analysis: reader, tissue segmentation, patch embedding (tutorials coming soon)
- Supporting multiple region-of-interest queries
- Can load a custom cellpose model using the `pretrained_model`/`model_type` argument

## [1.0.4] - 2024-02-14

### Fix
- Missing transcript count in cells due to concurrent writing processes (#20)

### Changed
- Explorer images should have a higher contrast (not clipping values anymore)

## [1.0.3] - 2024-02-12

### Breaking changes
- `pixelsize` argument has been renamed to `pixel_size` (the snakemake pipeline is only deprecating it for now)

### Added
- The `phenocycler` reader can now also read `.tif` files (not just `.qptiff`)
- Added missing legend in the HTML report under the "Channels" section (#15)
- The cell area is also stored in the table (in `.obs["area"]`)

### Changed
- The `uniform` toy dataset now has two coordinate systems (better test case)
- Faster table conversion to the Xenium Explorer

### Fixed
- Tight patching more stable with epsilon constant

## [1.0.2] - 2024-01-15

### Fix
- When geometries are `GeometryCollection`, convert them back to Polygons (#11)
- Give `min_area` parameter to the right Baysor function in snakemake

### Added
- API tutorial
- `sopa.spatial` tutorial
- Docstrings for the snakemake pipeline utils
- Show right micron scale in the Xenium Explorer

### Changed
- `sopa.stats` is now called `sopa.spatial`

## [1.0.1] - 2024-01-10

### Added

- Tutorial on CLI usage
- Tutorial on image alignment with the Xenium Explorer
- Multi-step segmentation ([#8](https://github.com/gustaveroussy/sopa/issues/8))
- Tutorial for multi-step segmentation and custom segmentation
- Improved installation guide

### Fix
- CLI issue (missing file) when used without Snakemake

### Change

- Use `.parquet` instead of `.zarr.zip` format to store intermediate boundary polygons

## [1.0.0] - 2023-12-26

### Added

- First official release
- Preprint at https://www.biorxiv.org/content/10.1101/2023.12.22.571863v1<|MERGE_RESOLUTION|>--- conflicted
+++ resolved
@@ -1,15 +1,11 @@
 ## [2.1.3] - xxxx-xx-xx
 
-<<<<<<< HEAD
 ### Added
 - Add support for the new proseg version `>=3.0.0`
 
 ### Fixed
+- Overwrite the `scale` parameter when running baysor and providing both `config` and `scale` parameter (#294)
 - Avoid loosing prior cell `0` in prior assignment when `unassigned_value != 0`
-=======
-### Fixed
-- Overwrite the `scale` parameter when running baysor and providing both `config` and `scale` parameter (#294)
->>>>>>> 964d8e2e
 
 ## [2.1.2] - 2025-08-16
 
